--- conflicted
+++ resolved
@@ -68,11 +68,7 @@
 	return 0;
 }
 
-<<<<<<< HEAD
-static int __get_xdp_prog_info(int ifindex, struct bpf_prog_info *info)
-=======
-int get_xdp_prog_info(int ifindex, struct bpf_prog_info *info, bool *is_skb)
->>>>>>> 66eb006e
+static int __get_xdp_prog_info(int ifindex, struct bpf_prog_info *info, bool *is_skb)
 {
 	__u32 prog_id, info_len = sizeof(*info);
 	struct xdp_link_info xinfo = {};
@@ -141,7 +137,6 @@
 
 static int get_pinned_object_fd(const char *path, void *info, __u32 *info_len)
 {
-<<<<<<< HEAD
 	char errmsg[STRERR_BUFSIZE];
 	int pin_fd, err;
 
@@ -152,12 +147,6 @@
 		pr_debug("Couldn't retrieve pinned object '%s': %s\n", path, errmsg);
 		return err;
 	}
-=======
-	const struct bpf_map_def *def;
-	const struct bpf_map *map;
-	struct bpf_program *prog;
-	size_t size = 0;
->>>>>>> 66eb006e
 
 	if (info) {
 		err = bpf_obj_get_info_by_fd(pin_fd, info, info_len);
@@ -179,7 +168,7 @@
 	int if_fd, pinned_fd;
 	bool ret;
 
-	if_fd = __get_xdp_prog_info(ifindex, &if_info);
+	if_fd = __get_xdp_prog_info(ifindex, &if_info, NULL);
 	if (if_fd < 0) {
 		return false;
 	}
@@ -204,7 +193,7 @@
 }
 
 int get_xdp_prog_info(const struct iface *iface, struct bpf_prog_info *info,
-		      const char *pin_root_path)
+		      bool *is_skb, const char *pin_root_path)
 {
 	char pin_path[PATH_MAX];
 	int err;
@@ -214,29 +203,10 @@
 	if (err)
 		return err;
 
-<<<<<<< HEAD
 	if (!program_is_loaded(iface->ifindex, pin_path))
 		return -ENOENT;
 
-	return __get_xdp_prog_info(iface->ifindex, info);
-=======
-	bpf_object__for_each_program(prog, obj) {
-		size_t prog_size;
-
-		prog_size = BPF_SIZE_OVERHEAD + bpf_program__size(prog);
-		prog_size += PAGE_SIZE - (prog_size % PAGE_SIZE);
-
-		pr_debug("Estimated size %lu bytes / %lu pages for program %s\n",
-			 prog_size, prog_size / PAGE_SIZE,
-			 bpf_program__title(prog, false));
-
-		size += prog_size;
-	}
-
-	pr_debug("Estimated total memlock size to be %lu bytes / %lu pages\n",
-		 size, size / PAGE_SIZE);
-	return size;
->>>>>>> 66eb006e
+	return __get_xdp_prog_info(iface->ifindex, info, is_skb);
 }
 
 static int make_dir_subdir(const char *parent, const char *dir)
